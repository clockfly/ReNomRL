--- conflicted
+++ resolved
@@ -15,13 +15,11 @@
 
     def __init__(self, env, theta=0.15, sigma=0.2, x0=None):
         # x0 is action_space size
-<<<<<<< HEAD
-        self.mu = np.zeros(shape=(1, env.action_space.shape[0]))
-=======
+
+
         self.env = env
         self.action_size = self.env.action_space.shape[0] if hasattr(self.env, "action_space") else env.action_size
         self.mu = np.zeros(shape=(1,self.action_size))
->>>>>>> e56b1b9b
         self.theta = theta
         self.sigma = sigma
         self.dt = 1e-2
@@ -45,12 +43,7 @@
         self.high = self.env.action_space.high[0] if hasattr(self.env, "action_space") else env.high
         self._l1 = rm.Dense(400, initializer=GlorotUniform())
         self._l2 = rm.Dense(300, initializer=GlorotUniform())
-<<<<<<< HEAD
-        self._l3 = rm.Dense(
-            self.env.action_space.shape[0], initializer=Uniform(min=-0.003, max=0.003))
-=======
         self._l3 = rm.Dense(self.action_size, initializer=Uniform(min=-0.003, max=0.003))
->>>>>>> e56b1b9b
         self._layers = [self._l1, self._l2, self._l3]
 
     def forward(self, x):
@@ -59,13 +52,8 @@
         h2 = rm.relu(self._l2(h1))
         h3 = rm.tanh(self._l3(h2))
         #h3 = self._l3(h2)
-<<<<<<< HEAD
-        h = h3 * self.env.action_space.high[0]
-
-=======
         h = h3*self.high
         
->>>>>>> e56b1b9b
         return h
 
     def weigiht_decay(self):
@@ -133,32 +121,13 @@
             self._target_actor = copy.deepcopy(self._actor)
         else:
             self._actor = actor_network
-<<<<<<< HEAD
-            self._target_actor = copy.deepcopy(self._critic)
-
-=======
             self._target_actor = copy.deepcopy(self._actor)
         
->>>>>>> e56b1b9b
         if critic_network == None:
             self._critic = Critic(env=env)
             self._target_critic = copy.deepcopy(self._critic)
         else:
             self._critic = critic_network
-<<<<<<< HEAD
-            self._target_critic = target_critic_network
-
-        self.loss_func = loss_func
-        self._actor_optimizer = sgd(lr=actor_lr)
-        self._critic_optimizer = sgd(lr=critic_lr)
-        self.actor_lr = actor_lr
-        self.critic_lr = critic_lr
-        self.buffer_size = buffer_size
-        self.batch_size = batch_size
-        self._state_size = env.observation_space.shape
-        self._buffer = ReplayBuffer([1, ], self._state_size, buffer_size)
-
-=======
             self._target_critic = copy.deepcopy(self._critic)
 
         self.env = env 
@@ -171,7 +140,6 @@
         self.batch_size = batch_size
         #self._state_size = env.observation_space.shape
         self._buffer = ReplayBuffer([1,], (self.state_size,), buffer_size)
->>>>>>> e56b1b9b
         self.gamma = gamma
         self.env = env
         self.tau = tau
@@ -203,15 +171,8 @@
         Returns:
             (dict): A dictionary which includes reward list of training and loss list.
         """
-<<<<<<< HEAD
-        x0 = np.zeros(shape=(1, self.env.action_space.shape[0]))
-        noise = OU_noise(env=self.env, x0=x0)  # DDPG specific noise
-
-=======
         x0 = np.zeros(shape=(1,self.action_size))
         noise = OU_noise(env=self.env, x0=x0) # DDPG specific noise
-        
->>>>>>> e56b1b9b
         reward_list = []
         critic_loss_list = []
 
@@ -224,13 +185,8 @@
             for j in range(num_steps):
                 if render:
                     self.env.render()
-<<<<<<< HEAD
-                prestate = np.reshape(s, (1, self.env.observation_space.shape[0]))
-
-=======
                 prestate = np.reshape(s,(1, self.state_size))
                 
->>>>>>> e56b1b9b
                 action = self._actor.forward(prestate) + noise.sample()
 
                 state, reward, terminal, _ = self.env.step(action[0])
@@ -348,12 +304,7 @@
             for _ in range(num_steps):
                 if render:
                     self.env.render()
-<<<<<<< HEAD
-                a = self._actor.forward(np.reshape(
-                    prestate, (1, self.env.observation_space.shape[0])))
-=======
                 a = self._actor.forward(np.reshape(prestate, (1, self.state_size)))
->>>>>>> e56b1b9b
                 state, reward, terminal, _ = self.env.step(a[0])
                 ep_reward += reward
                 prestate = state
