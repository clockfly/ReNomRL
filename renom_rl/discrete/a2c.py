--- conflicted
+++ resolved
@@ -320,16 +320,9 @@
                     action_coefs[range(action_index.shape[0]), action_index.astype("int")] = 1
 
                     # append act loss and val loss
-<<<<<<< HEAD
-                    act_loss = rm.sum(- (advantage_reward * action_coefs *
-                                         act_log + entropy * entropy_coef) / total_n)
-
-                    val_loss = self.loss_func(val, reshaped_target_rewards) * value_coef
-=======
                     act_loss = - rm.sum(advantage_reward * action_coefs * act_log) / total_n \
                         - rm.sum(entropy) * entropy_coef / total_n
                     val_loss = self.loss_func(val, reshaped_target_rewards) * value_coef * 2
->>>>>>> 9156da5e
 
                     # total loss
                     total_loss = val_loss + act_loss
@@ -349,7 +342,7 @@
                                  entropy_np, total_loss_nd, advantage, threads]
                 log1_key = ["max_step", "epoch", "max_epoch",
                             "loss", "entropy", "total_loss", "advantage", "num_worker"]
-                            
+
                 log1_value = [[data] * advantage for data in singular_list]
 
                 thread_step_reverse_list = [states, actions, rewards, dones, states_next,
