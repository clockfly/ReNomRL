import numpy as np


class GradientClipping(object):
    """
    This class is for users who have ReNom ver.2.6.2 or under.
    """

    def __init__(self, threshold=0.5, norm=2):
        self.threshold = threshold
        self.norm = norm

    def __call__(self, gradient=None):
        """
        This function clips the gradient if gradient is above threshold.
        This function will appear in Grad class of ReNom in the near future.
        The calculation is dones as shown below:

        .. math::

            \hat{g} \leftarrow \frac{\partial \epsilon}{\partial \theta} \\
            if ||\hat{g}|| \geq {\it threshold} \hspace{5pt} {\bf then}\\
            \hat{g} \leftarrow \frac{threshold}{||\hat{g}||}\hat{g} \\

        Args:
            gradient: gradient object
            threshold(float): theshold
            norm(int): norm of gradient

        Examples::
            >>> from **** import GradientClipping
            >>> grad_clip = GradientClipping(threshold=0.5,norm=2)
            >>>
            >>> grad = loss.grad()
            >>> grad_clip(grad)
            >>>
            >>> grad.update(Sgd(lr=0.01))

        """

        threshold = self.threshold
        norm = self.norm

        assert gradient is not None, "insert the gradient of model (model.grad())"

        # setting variables etc.
        auto_updates = gradient._auto_updates
        variables = gradient.variables
        norm = float(norm)
        threshold = float(threshold)

        if norm == float("inf"):
            # h infinity
            total_norm = np.max([np.max(i) for i in np.max(variables.values())])
        else:
            # regular norm
            total_norm = 0
            for i in auto_updates:
                arr = np.abs(variables[id(i)])**norm
                total_norm += arr.sum()
<<<<<<< HEAD
            total_norm = total_norm ** (1/norm)
=======
            total_norm = total_norm ** (1 / total_norm)
>>>>>>> 8426c60e

        # process gradient
        if threshold < total_norm:

            for i in variables:
                variables[i] = threshold * variables[i] / (total_norm + 1e-6)<|MERGE_RESOLUTION|>--- conflicted
+++ resolved
@@ -58,11 +58,7 @@
             for i in auto_updates:
                 arr = np.abs(variables[id(i)])**norm
                 total_norm += arr.sum()
-<<<<<<< HEAD
             total_norm = total_norm ** (1/norm)
-=======
-            total_norm = total_norm ** (1 / total_norm)
->>>>>>> 8426c60e
 
         # process gradient
         if threshold < total_norm:
