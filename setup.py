--- conflicted
+++ resolved
@@ -7,10 +7,6 @@
 setup(
     install_requires=requires,
     name="renom_rl",
-<<<<<<< HEAD
-    version="0.4.1b",
-=======
     version="0.4.2b",
->>>>>>> 9156da5e
     packages=find_packages(),
 )